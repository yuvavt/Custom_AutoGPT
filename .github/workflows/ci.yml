--- conflicted
+++ resolved
@@ -2,14 +2,6 @@
 
 on:
   push:
-<<<<<<< HEAD
-    branches: [ master, ci-test*]
-    paths-ignore:
-      - 'tests/Auto-GPT-test-cassettes'
-      - 'tests/integration/challenges/current_score.json'
-  pull_request_target:
-    branches: [ master, stable , ci-test*]
-=======
     branches: [ master, ci-test* ]
     paths-ignore:
       - 'tests/Auto-GPT-test-cassettes'
@@ -18,7 +10,6 @@
     branches: [ stable, master ]
   pull_request_target:
     branches: [ master, ci-test* ]
->>>>>>> 9247f948
 
 concurrency:
   group: ${{ format('ci-{0}', github.head_ref && format('pr-{0}', github.event.pull_request.number) || github.sha) }}
@@ -97,28 +88,6 @@
           ref: ${{ github.event.pull_request.head.ref }}
           repository: ${{ github.event.pull_request.head.repo.full_name }}
           submodules: true
-<<<<<<< HEAD
-          token: ${{ secrets.PAT_REVIEW }}
-
-      - name: Use cassettes previously sent
-        if: ${{ github.event_name == 'pull_request_target' }}
-        run: |
-          new_branch="${{ github.event.pull_request.user.login }}-${{ github.event.pull_request.head.ref }}"
-          git config --global user.name "Github Actions"
-          git config --global user.email "github-actions@github.com"
-          cd tests/Auto-GPT-test-cassettes
-
-          if git ls-remote --exit-code --heads origin $new_branch ; then
-            git fetch origin $new_branch:$new_branch
-            git fetch origin ${{ github.event.pull_request.base.ref }}:${{ github.event.pull_request.base.ref }}
-            
-            git checkout $new_branch
-
-            if git merge --no-commit --no-ff ${{ github.event.pull_request.base.ref }}; then
-              echo "No merge conflict detected. We can use the cassettes previously sent."
-            else
-              echo "Merge conflict detected. This means we cannot use the cassettes previously sent, so we will take the cassettes of ${{ github.event.pull_request.base.ref }}."
-=======
 
       - name: Check out cassettes
         if: ${{ startsWith(github.event_name, 'pull_request') }}
@@ -138,17 +107,12 @@
               echo "Using cassettes from mirror branch, synced to upstream branch '${{ github.event.pull_request.base.ref }}'"
             else
               echo "Could not merge upstream changes to cassettes. Using cassettes from ${{ github.event.pull_request.base.ref }}."
->>>>>>> 9247f948
               git merge --abort
               git checkout ${{ github.event.pull_request.base.ref }}
             fi
           else
-<<<<<<< HEAD
-            echo "Branch $new_branch does not exist. We will use the cassettes of ${{ github.event.pull_request.base.ref }}"
-=======
             echo "Branch '$cassette_branch' does not exist in cassette submodule."\
               "Using cassettes from ${{ github.event.pull_request.base.ref }}."
->>>>>>> 9247f948
           fi
 
       - name: Set up Python ${{ matrix.python-version }}
@@ -174,73 +138,6 @@
       - name: Upload coverage reports to Codecov
         uses: codecov/codecov-action@v3
 
-<<<<<<< HEAD
-      - name: Update cassette submodule to push target if push event
-        if: ${{ github.event_name == 'push' }}
-        run: |
-          current_branch=$(echo ${{ github.ref }} | sed -e "s/refs\/heads\///g")
-          git config --global user.name "Auto-GPT-Bot"
-          git config --global user.email "github-bot@agpt.co"
-          git add tests/integration/challenges/current_score.json
-
-          if ! git diff-index --quiet HEAD; then
-              git commit -m "Update current score"
-              git push origin HEAD:refs/heads/$current_branch
-          else
-              echo "The current score didn't change."
-          fi
-          
-          cd tests/Auto-GPT-test-cassettes
-          git fetch origin $current_branch
-          git add .
-
-          # Check if there are any changes
-          if ! git diff-index --quiet HEAD; then
-              git commit -m "Auto-update cassettes after Push event"
-              git pull --rebase origin $current_branch
-
-              git push origin HEAD:refs/heads/$current_branch
-
-              cd ../..
-              git add tests/Auto-GPT-test-cassettes
-              git commit -m "Update submodule reference"
-              git push origin HEAD:refs/heads/$current_branch
-          else
-              echo "No cassettes changes to commit"
-              exit 0
-          fi
-
-      - name: Update cassette submodule to submodule branch if PR event
-        if: ${{ github.event_name == 'pull_request_target' }}
-        run: |
-          new_branch="${{ github.event.pull_request.user.login }}-${{ github.event.pull_request.head.ref }}"
-
-          cd tests/Auto-GPT-test-cassettes
-          git config --global user.name "Auto-GPT-Bot"
-          git config --global user.email "github-bot@agpt.co"
-          git add .
-
-          # Check if there are any changes
-          if ! git diff-index --quiet HEAD; then
-              git commit -m "Auto-update cassettes after merging PR #$pr_number"
-              git push -f origin HEAD:refs/heads/$new_branch
-              
-          else
-              echo "No changes to commit"
-              exit 0
-          fi
-          git fetch origin ${{ github.event.pull_request.base.ref }}:${{ github.event.pull_request.base.ref }} || echo "DIFF_EXISTS=false" >> $GITHUB_ENV
-          differences=$(git diff origin/$new_branch origin/${{ github.event.pull_request.base.ref }})
-    
-          if [ -n "$differences" ]; then
-            echo "DIFF_EXISTS=true" >> $GITHUB_ENV
-          else
-            echo "DIFF_EXISTS=false" >> $GITHUB_ENV
-          fi
-
-      - name: Apply or remove behaviour change label and comment
-        if: ${{ github.event_name == 'pull_request_target' }}
-=======
       - id: setup_git_auth
         name: Set up git token authentication
         run: |
@@ -311,17 +208,12 @@
 
       - name: Apply or remove behaviour change label and comment on PR
         if: ${{ startsWith(github.event_name, 'pull_request') }}
->>>>>>> 9247f948
         run: |
           PR_NUMBER=${{ github.event.pull_request.number }}
           TOKEN=${{ secrets.PAT_REVIEW }}
           REPO=${{ github.repository }}
 
-<<<<<<< HEAD
-          if [[ "${{ env.DIFF_EXISTS }}" == "true" ]]; then
-=======
           if [[ "${{ steps.push_cassettes.outputs.updated }}" == "true" ]]; then
->>>>>>> 9247f948
             echo "Adding label and comment..."
             curl -X POST \
             -H "Authorization: Bearer $TOKEN" \
