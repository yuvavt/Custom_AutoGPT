import json
import random
import commands as cmd
import utils
from memory import get_memory
import data
import chat
from colorama import Fore, Style
from spinner import Spinner
import time
import speak
from config import Config
from json_parser import fix_and_parse_json
from ai_config import AIConfig
import traceback
import yaml
import argparse
import logging
from prompt import get_prompt

cfg = Config()

def configure_logging():
    logging.basicConfig(filename='log.txt',
                    filemode='a',
                    format='%(asctime)s,%(msecs)d %(name)s %(levelname)s %(message)s',
                    datefmt='%H:%M:%S',
                    level=logging.DEBUG)
    return logging.getLogger('AutoGPT')

def check_openai_api_key():
    """Check if the OpenAI API key is set in config.py or as an environment variable."""
    if not cfg.openai_api_key:
        print(
            Fore.RED +
            "Please set your OpenAI API key in config.py or as an environment variable."
        )
        print("You can get your key from https://beta.openai.com/account/api-keys")
        exit(1)

def print_to_console(
        title,
        title_color,
        content,
        speak_text=False,
        min_typing_speed=0.05,
        max_typing_speed=0.01):
    """Prints text to the console with a typing effect"""
    global cfg
    global logger
    if speak_text and cfg.speak_mode:
        speak.say_text(f"{title}. {content}")
    print(title_color + title + " " + Style.RESET_ALL, end="")
    if content:
        logger.info(title + ': ' + content)
        if isinstance(content, list):
            content = " ".join(content)
        words = content.split()
        for i, word in enumerate(words):
            print(word, end="", flush=True)
            if i < len(words) - 1:
                print(" ", end="", flush=True)
            typing_speed = random.uniform(min_typing_speed, max_typing_speed)
            time.sleep(typing_speed)
            # type faster after each word
            min_typing_speed = min_typing_speed * 0.95
            max_typing_speed = max_typing_speed * 0.95
    print()


def print_assistant_thoughts(assistant_reply):
    """Prints the assistant's thoughts to the console"""
    global ai_name
    global cfg
    try:
        # Parse and print Assistant response
        assistant_reply_json = fix_and_parse_json(assistant_reply)

        # Check if assistant_reply_json is a string and attempt to parse it into a JSON object
        if isinstance(assistant_reply_json, str):
            try:
                assistant_reply_json = json.loads(assistant_reply_json)
            except json.JSONDecodeError as e:
                print_to_console("Error: Invalid JSON\n", Fore.RED, assistant_reply)
                assistant_reply_json = {}

        assistant_thoughts_reasoning = None
        assistant_thoughts_plan = None
        assistant_thoughts_speak = None
        assistant_thoughts_criticism = None
        assistant_thoughts = assistant_reply_json.get("thoughts", {})
        assistant_thoughts_text = assistant_thoughts.get("text")

        if assistant_thoughts:
            assistant_thoughts_reasoning = assistant_thoughts.get("reasoning")
            assistant_thoughts_plan = assistant_thoughts.get("plan")
            assistant_thoughts_criticism = assistant_thoughts.get("criticism")
            assistant_thoughts_speak = assistant_thoughts.get("speak")

        print_to_console(f"{ai_name.upper()} THOUGHTS:", Fore.YELLOW, assistant_thoughts_text)
        print_to_console("REASONING:", Fore.YELLOW, assistant_thoughts_reasoning)

        if assistant_thoughts_plan:
            print_to_console("PLAN:", Fore.YELLOW, "")
            # If it's a list, join it into a string
            if isinstance(assistant_thoughts_plan, list):
                assistant_thoughts_plan = "\n".join(assistant_thoughts_plan)
            elif isinstance(assistant_thoughts_plan, dict):
                assistant_thoughts_plan = str(assistant_thoughts_plan)

            # Split the input_string using the newline character and dashes
            lines = assistant_thoughts_plan.split('\n')
            for line in lines:
                line = line.lstrip("- ")
                print_to_console("- ", Fore.GREEN, line.strip())

        print_to_console("CRITICISM:", Fore.YELLOW, assistant_thoughts_criticism)
        # Speak the assistant's thoughts
        if cfg.speak_mode and assistant_thoughts_speak:
            speak.say_text(assistant_thoughts_speak)

    except json.decoder.JSONDecodeError:
        print_to_console("Error: Invalid JSON\n", Fore.RED, assistant_reply)

    # All other errors, return "Error: + error message"
    except Exception as e:
        call_stack = traceback.format_exc()
        print_to_console("Error: \n", Fore.RED, call_stack)


def load_variables(config_file="config.yaml"):
    """Load variables from yaml file if it exists, otherwise prompt the user for input"""
    try:
        with open(config_file) as file:
            config = yaml.load(file, Loader=yaml.FullLoader)
        ai_name = config.get("ai_name")
        ai_role = config.get("ai_role")
        ai_goals = config.get("ai_goals")
    except FileNotFoundError:
        ai_name = ""
        ai_role = ""
        ai_goals = []

    # Prompt the user for input if config file is missing or empty values
    if not ai_name:
        ai_name = utils.clean_input("Name your AI: ")
        if ai_name == "":
            ai_name = "Entrepreneur-GPT"

    if not ai_role:
        ai_role = utils.clean_input(f"{ai_name} is: ")
        if ai_role == "":
            ai_role = "an AI designed to autonomously develop and run businesses with the sole goal of increasing your net worth."

    if not ai_goals:
        print("Enter up to 5 goals for your AI: ")
        print("For example: \nIncrease net worth, Grow Twitter Account, Develop and manage multiple businesses autonomously'")
        print("Enter nothing to load defaults, enter nothing when finished.")
        ai_goals = []
        for i in range(5):
            ai_goal = utils.clean_input(f"Goal {i+1}: ")
            if ai_goal == "":
                break
            ai_goals.append(ai_goal)
        if len(ai_goals) == 0:
            ai_goals = ["Increase net worth", "Grow Twitter Account", "Develop and manage multiple businesses autonomously"]

    # Save variables to yaml file
    config = {"ai_name": ai_name, "ai_role": ai_role, "ai_goals": ai_goals}
    with open(config_file, "w") as file:
        documents = yaml.dump(config, file)

<<<<<<< HEAD
    prompt = get_prompt()
    prompt_start = """Your decisions must always be made independently without seeking user assistance. Play to your strengths as an LLM and pursue simple strategies with no legal complications."""
=======
    prompt = data.load_prompt()
    prompt_start = """Your decisions must always be made independently without seeking user assistance. Play to your strengths as a LLM and pursue simple strategies with no legal complications."""
>>>>>>> d7b74760

    # Construct full prompt
    full_prompt = f"You are {ai_name}, {ai_role}\n{prompt_start}\n\nGOALS:\n\n"
    for i, goal in enumerate(ai_goals):
        full_prompt += f"{i+1}. {goal}\n"

    full_prompt += f"\n\n{prompt}"
    return full_prompt


def construct_prompt():
    """Construct the prompt for the AI to respond to"""
    config = AIConfig.load()
    if config.ai_name:
        print_to_console(
            f"Welcome back! ",
            Fore.GREEN,
            f"Would you like me to return to being {config.ai_name}?",
            speak_text=True)
        should_continue = utils.clean_input(f"""Continue with the last settings?
Name:  {config.ai_name}
Role:  {config.ai_role}
Goals: {config.ai_goals}
Continue (y/n): """)
        if should_continue.lower() == "n":
            config = AIConfig()

    if not config.ai_name:
        config = prompt_user()
        config.save()

    # Get rid of this global:
    global ai_name
    ai_name = config.ai_name

    full_prompt = config.construct_full_prompt()
    return full_prompt


def prompt_user():
    """Prompt the user for input"""
    ai_name = ""
    # Construct the prompt
    print_to_console(
        "Welcome to Auto-GPT! ",
        Fore.GREEN,
        "Enter the name of your AI and its role below. Entering nothing will load defaults.",
        speak_text=True)

    # Get AI Name from User
    print_to_console(
        "Name your AI: ",
        Fore.GREEN,
        "For example, 'Entrepreneur-GPT'")
    ai_name = utils.clean_input("AI Name: ")
    if ai_name == "":
        ai_name = "Entrepreneur-GPT"

    print_to_console(
        f"{ai_name} here!",
        Fore.LIGHTBLUE_EX,
        "I am at your service.",
        speak_text=True)

    # Get AI Role from User
    print_to_console(
        "Describe your AI's role: ",
        Fore.GREEN,
        "For example, 'an AI designed to autonomously develop and run businesses with the sole goal of increasing your net worth.'")
    ai_role = utils.clean_input(f"{ai_name} is: ")
    if ai_role == "":
        ai_role = "an AI designed to autonomously develop and run businesses with the sole goal of increasing your net worth."

    # Enter up to 5 goals for the AI
    print_to_console(
        "Enter up to 5 goals for your AI: ",
        Fore.GREEN,
        "For example: \nIncrease net worth, Grow Twitter Account, Develop and manage multiple businesses autonomously'")
    print("Enter nothing to load defaults, enter nothing when finished.", flush=True)
    ai_goals = []
    for i in range(5):
        ai_goal = utils.clean_input(f"{Fore.LIGHTBLUE_EX}Goal{Style.RESET_ALL} {i+1}: ")
        if ai_goal == "":
            break
        ai_goals.append(ai_goal)
    if len(ai_goals) == 0:
        ai_goals = ["Increase net worth", "Grow Twitter Account",
                    "Develop and manage multiple businesses autonomously"]

    config = AIConfig(ai_name, ai_role, ai_goals)
    return config

def parse_arguments():
    """Parses the arguments passed to the script"""
    global cfg
    cfg.set_continuous_mode(False)
    cfg.set_speak_mode(False)

    parser = argparse.ArgumentParser(description='Process arguments.')
    parser.add_argument('--continuous', action='store_true', help='Enable Continuous Mode')
    parser.add_argument('--speak', action='store_true', help='Enable Speak Mode')
    parser.add_argument('--debug', action='store_true', help='Enable Debug Mode')
    parser.add_argument('--gpt3only', action='store_true', help='Enable GPT3.5 Only Mode')
    args = parser.parse_args()

    if args.continuous:
        print_to_console("Continuous Mode: ", Fore.RED, "ENABLED")
        print_to_console(
            "WARNING: ",
            Fore.RED,
            "Continuous mode is not recommended. It is potentially dangerous and may cause your AI to run forever or carry out actions you would not usually authorise. Use at your own risk.")
        cfg.set_continuous_mode(True)

    if args.speak:
        print_to_console("Speak Mode: ", Fore.GREEN, "ENABLED")
        cfg.set_speak_mode(True)

    if args.gpt3only:
        print_to_console("GPT3.5 Only Mode: ", Fore.GREEN, "ENABLED")
        cfg.set_smart_llm_model(cfg.fast_llm_model)



# TODO: fill in llm values here
check_openai_api_key()
cfg = Config()
logger = configure_logging()
parse_arguments()
ai_name = ""
prompt = construct_prompt()
# print(prompt)
# Initialize variables
full_message_history = []
result = None
next_action_count = 0
# Make a constant:
user_input = "Determine which next command to use, and respond using the format specified above:"

# Initialize memory and make sure it is empty.
# this is particularly important for indexing and referencing pinecone memory
memory = get_memory(cfg, init=True)
print('Using memory of type: ' + memory.__class__.__name__)

# Interaction Loop
while True:
    # Send message to AI, get response
    with Spinner("Thinking... "):
        assistant_reply = chat.chat_with_ai(
            prompt,
            user_input,
            full_message_history,
            memory,
            cfg.fast_token_limit) # TODO: This hardcodes the model to use GPT3.5. Make this an argument

    # Print Assistant thoughts
    print_assistant_thoughts(assistant_reply)

    # Get command name and arguments
    try:
        command_name, arguments = cmd.get_command(assistant_reply)
    except Exception as e:
        print_to_console("Error: \n", Fore.RED, str(e))

    if not cfg.continuous_mode and next_action_count == 0:
        ### GET USER AUTHORIZATION TO EXECUTE COMMAND ###
        # Get key press: Prompt the user to press enter to continue or escape
        # to exit
        user_input = ""
        print_to_console(
            "NEXT ACTION: ",
            Fore.CYAN,
            f"COMMAND = {Fore.CYAN}{command_name}{Style.RESET_ALL}  ARGUMENTS = {Fore.CYAN}{arguments}{Style.RESET_ALL}")
        print(
            f"Enter 'y' to authorise command, 'y -N' to run N continuous commands, 'n' to exit program, or enter feedback for {ai_name}...",
            flush=True)
        while True:
            console_input = utils.clean_input(Fore.MAGENTA + "Input:" + Style.RESET_ALL)
            if console_input.lower() == "y":
                user_input = "GENERATE NEXT COMMAND JSON"
                break
            elif console_input.lower().startswith("y -"):
                try:
                    next_action_count = abs(int(console_input.split(" ")[1]))
                    user_input = "GENERATE NEXT COMMAND JSON"
                except ValueError:
                    print("Invalid input format. Please enter 'y -n' where n is the number of continuous tasks.")
                    continue
                break
            elif console_input.lower() == "n":
                user_input = "EXIT"
                break
            else:
                user_input = console_input
                command_name = "human_feedback"
                break

        if user_input == "GENERATE NEXT COMMAND JSON":
            print_to_console(
            "-=-=-=-=-=-=-= COMMAND AUTHORISED BY USER -=-=-=-=-=-=-=",
            Fore.MAGENTA,
            "")
        elif user_input == "EXIT":
            print("Exiting...", flush=True)
            break
    else:
        # Print command
        print_to_console(
            "NEXT ACTION: ",
            Fore.CYAN,
            f"COMMAND = {Fore.CYAN}{command_name}{Style.RESET_ALL}  ARGUMENTS = {Fore.CYAN}{arguments}{Style.RESET_ALL}")

    # Execute command
    if command_name.lower().startswith( "error" ):
        result = f"Command {command_name} threw the following error: " + arguments
    elif command_name == "human_feedback":
        result = f"Human feedback: {user_input}"
    else:
        result = f"Command {command_name} returned: {cmd.execute_command(command_name, arguments)}"
        if next_action_count > 0:
            next_action_count -= 1

    memory_to_add = f"Assistant Reply: {assistant_reply} " \
                    f"\nResult: {result} " \
                    f"\nHuman Feedback: {user_input} "

    memory.add(memory_to_add)

    # Check if there's a result from the command append it to the message
    # history
    if result is not None:
        full_message_history.append(chat.create_chat_message("system", result))
        print_to_console("SYSTEM: ", Fore.YELLOW, result)
    else:
        full_message_history.append(
            chat.create_chat_message(
                "system", "Unable to execute command"))
        print_to_console("SYSTEM: ", Fore.YELLOW, "Unable to execute command")<|MERGE_RESOLUTION|>--- conflicted
+++ resolved
@@ -170,13 +170,8 @@
     with open(config_file, "w") as file:
         documents = yaml.dump(config, file)
 
-<<<<<<< HEAD
     prompt = get_prompt()
     prompt_start = """Your decisions must always be made independently without seeking user assistance. Play to your strengths as an LLM and pursue simple strategies with no legal complications."""
-=======
-    prompt = data.load_prompt()
-    prompt_start = """Your decisions must always be made independently without seeking user assistance. Play to your strengths as a LLM and pursue simple strategies with no legal complications."""
->>>>>>> d7b74760
 
     # Construct full prompt
     full_prompt = f"You are {ai_name}, {ai_role}\n{prompt_start}\n\nGOALS:\n\n"
